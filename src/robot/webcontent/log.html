--- conflicted
+++ resolved
@@ -41,10 +41,7 @@
     addTestExecutionLog(topsuite);
     if (window.location.hash) {
         makeElementVisible(window.location.hash.substring(1));
-<<<<<<< HEAD
         scrollToHash();
-=======
->>>>>>> 9d458b0d
     } else {
         expandSuite(topsuite);
     }
