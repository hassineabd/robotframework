--- conflicted
+++ resolved
@@ -74,16 +74,6 @@
         self._match_if_no_patterns = match_if_no_patterns
 
     def match(self, string):
-<<<<<<< HEAD
-        if not self._matchers:
-            return self._match_if_no_patterns
-        for matcher in self._matchers:
-            if matcher.match(string):
-                return True
-            if matcher.min_length > len(string):
-                return False
-        return False
-=======
         if not self._matchers and self._match_if_no_patterns:
             return True
         return any(m.match(string) for m in self._matchers)
@@ -92,5 +82,4 @@
         return len(self._matchers)
 
     def __iter__(self):
-        return iter(self._matchers)
->>>>>>> 4d1798fd
+        return iter(self._matchers)